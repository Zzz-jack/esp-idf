#
# For a description of the syntax of this configuration file,
# see kconfig/kconfig-language.txt.
#
mainmenu "Espressif IoT Development Framework Configuration"

    # Hidden option to support checking for this specific target in C code and Kconfig files
    config IDF_TARGET_ESP32
        bool
        default "y" if IDF_TARGET="esp32"
        default "n"

    config IDF_CMAKE
        bool
        option env="IDF_CMAKE"


    config IDF_TARGET_ENV
        # A proxy to get environment variable $IDF_TARGET
        string
        option env="IDF_TARGET"

    config IDF_TARGET
        # This option records the IDF target when sdkconfig is generated the first time.
        # It is not updated if environment variable $IDF_TARGET changes later, and
        # the build system is responsible for detecting the mismatch between
        # CONFIG_IDF_TARGET and $IDF_TARGET.
        string
        default "IDF_TARGET_NOT_SET" if IDF_TARGET_ENV=""
        default IDF_TARGET_ENV

<<<<<<< HEAD
    config IDF_TARGET_ESP32
        bool
        default "y" if IDF_TARGET="esp32"
        default "n"

    config IDF_TARGET_ESP32S2BETA
        bool
        default "y" if IDF_TARGET="esp32s2beta"
        default "n"
        select FREERTOS_UNICORE
=======
    config IDF_FIRMWARE_CHIP_ID
        hex
        default 0x0000 if IDF_TARGET="esp32"
        default 0xFFFF
>>>>>>> d78831ab

    menu "SDK tool configuration"
        config SDK_TOOLPREFIX
            string "Compiler toolchain path/prefix"
            default "xtensa-esp32-elf-" if IDF_TARGET_ESP32
            default "xtensa-esp32s2-elf-" if IDF_TARGET_ESP32S2BETA
            help
                The prefix/path that is used to call the toolchain. The default setting assumes
                a crosstool-ng gcc setup that is in your PATH.

        config SDK_PYTHON
            string "Python 2 interpreter"
            depends on !IDF_CMAKE
            default "python"
            help
                The executable name/path that is used to run python. On some systems Python 2.x
                may need to be invoked as python2.

                (Note: This option is used with the legacy GNU Make build system only.)

        config SDK_MAKE_WARN_UNDEFINED_VARIABLES
            bool "'make' warns on undefined variables"
            depends on !IDF_CMAKE
            default "y"
            help
                Adds --warn-undefined-variables to MAKEFLAGS. This causes make to
                print a warning any time an undefined variable is referenced.

                This option helps find places where a variable reference is misspelled
                or otherwise missing, but it can be unwanted if you have Makefiles which
                depend on undefined variables expanding to an empty string.

                (Note: this option is used with the legacy GNU Make build system only.)

    endmenu  # SDK tool configuration

    source "$COMPONENT_KCONFIGS_PROJBUILD"

    menu "Compiler options"

        choice COMPILER_OPTIMIZATION
            prompt "Optimization Level"
            default COMPILER_OPTIMIZATION_DEFAULT
            help
                This option sets compiler optimization level (gcc -O argument).

                - The "Default" setting will add the -0g flag to CFLAGS.
                - The "Size" setting will add the -0s flag to CFLAGS.
                - The "Performance" setting will add the -O2 flag to CFLAGS.
                - The "None" setting will add the -O0 flag to CFLAGS.

                The "Size" setting cause the compiled code to be smaller and faster, but
                may lead to difficulties of correlating code addresses to source file
                lines when debugging.

                The "Performance" setting causes the compiled code to be larger and faster,
                but will be easier to correlated code addresses to source file lines.

                "None" with -O0 produces compiled code without optimization.

                Note that custom optimization levels may be unsupported.

            config COMPILER_OPTIMIZATION_DEFAULT
                bool "Debug (-Og)"
            config COMPILER_OPTIMIZATION_SIZE
                bool "Optimize for size (-Os)"
            config COMPILER_OPTIMIZATION_PERF
                bool "Optimize for performance (-O2)"
            config COMPILER_OPTIMIZATION_NONE
                bool "Debug without optimization (-O0)"

        endchoice

        choice COMPILER_OPTIMIZATION_ASSERTION_LEVEL
            prompt "Assertion level"
            default COMPILER_OPTIMIZATION_ASSERTIONS_ENABLE
            help
                Assertions can be:

                - Enabled. Failure will print verbose assertion details. This is the default.

                - Set to "silent" to save code size (failed assertions will abort() but user
                  needs to use the aborting address to find the line number with the failed assertion.)

                - Disabled entirely (not recommended for most configurations.) -DNDEBUG is added
                  to CPPFLAGS in this case.

            config COMPILER_OPTIMIZATION_ASSERTIONS_ENABLE
                prompt "Enabled"
                bool
                help
                    Enable assertions. Assertion content and line number will be printed on failure.

            config COMPILER_OPTIMIZATION_ASSERTIONS_SILENT
                prompt "Silent (saves code size)"
                bool
                help
                    Enable silent assertions. Failed assertions will abort(), user needs to
                    use the aborting address to find the line number with the failed assertion.

            config COMPILER_OPTIMIZATION_ASSERTIONS_DISABLE
                prompt "Disabled (sets -DNDEBUG)"
                bool
                help
                    If assertions are disabled, -DNDEBUG is added to CPPFLAGS.

        endchoice # assertions

        menuconfig COMPILER_CXX_EXCEPTIONS
            bool "Enable C++ exceptions"
            default n
            help
                Enabling this option compiles all IDF C++ files with exception support enabled.

                Disabling this option disables C++ exception support in all compiled files, and any libstdc++ code
                which throws an exception will abort instead.

                Enabling this option currently adds an additional ~500 bytes of heap overhead
                when an exception is thrown in user code for the first time.

        config COMPILER_CXX_EXCEPTIONS_EMG_POOL_SIZE
            int "Emergency Pool Size"
            default 0
            depends on COMPILER_CXX_EXCEPTIONS
            help
                Size (in bytes) of the emergency memory pool for C++ exceptions. This pool will be used to allocate
                memory for thrown exceptions when there is not enough memory on the heap.

        choice COMPILER_STACK_CHECK_MODE
            prompt "Stack smashing protection mode"
            default COMPILER_STACK_CHECK_MODE_NONE
            help
                Stack smashing protection mode. Emit extra code to check for buffer overflows, such as stack
                smashing attacks. This is done by adding a guard variable to functions with vulnerable objects.
                The guards are initialized when a function is entered and then checked when the function exits.
                If a guard check fails, program is halted. Protection has the following modes:

                - In NORMAL mode (GCC flag: -fstack-protector) only functions that call alloca, and functions with
                  buffers larger than 8 bytes are protected.

                - STRONG mode (GCC flag: -fstack-protector-strong) is like NORMAL, but includes additional functions
                  to be protected -- those that have local array definitions, or have references to local frame
                  addresses.

                - In OVERALL mode (GCC flag: -fstack-protector-all) all functions are protected.

                Modes have the following impact on code performance and coverage:

                - performance: NORMAL > STRONG > OVERALL

                - coverage: NORMAL < STRONG < OVERALL


            config COMPILER_STACK_CHECK_MODE_NONE
                bool "None"
            config COMPILER_STACK_CHECK_MODE_NORM
                bool "Normal"
            config COMPILER_STACK_CHECK_MODE_STRONG
                bool "Strong"
            config COMPILER_STACK_CHECK_MODE_ALL
                bool "Overall"
        endchoice

        config COMPILER_STACK_CHECK
            bool
            default !COMPILER_STACK_CHECK_MODE_NONE
            help
                Stack smashing protection.

        config COMPILER_WARN_WRITE_STRINGS
            bool "Enable -Wwrite-strings warning flag"
            default "n"
            help
                Adds -Wwrite-strings flag for the C/C++ compilers.

                For C, this gives string constants the type ``const char[]`` so that
                copying the address of one into a non-const ``char *`` pointer
                produces a warning. This warning helps to find at compile time code
                that tries to write into a string constant.

                For C++, this warns about the deprecated conversion from string
                literals to ``char *``.

        config COMPILER_DISABLE_GCC8_WARNINGS
            bool "Disable new warnings introduced in GCC 6 - 8"
            default "n"
            help
                Enable this option if using GCC 6 or newer, and wanting to disable warnings which don't appear with
                GCC 5.


    endmenu # Compiler Options

    menu "Component config"
        source "$COMPONENT_KCONFIGS"
    endmenu

    menu "Compatibility options"
        config LEGACY_INCLUDE_COMMON_HEADERS
            bool "Include headers accross components as before IDF v4.0"
            default n
            help
                Soc, esp32, and driver components, the most common
                components. Some header of these components are included
                implicitly by headers of other components before IDF v4.0.
                It's not required for high-level components, but still
                included through long header chain everywhere.

                This is harmful to the modularity. So it's changed in IDF
                v4.0.

                You can still include these headers in a legacy way until it
                is totally deprecated by enable this option.

    endmenu #Compatibility options<|MERGE_RESOLUTION|>--- conflicted
+++ resolved
@@ -29,7 +29,6 @@
         default "IDF_TARGET_NOT_SET" if IDF_TARGET_ENV=""
         default IDF_TARGET_ENV
 
-<<<<<<< HEAD
     config IDF_TARGET_ESP32
         bool
         default "y" if IDF_TARGET="esp32"
@@ -40,12 +39,13 @@
         default "y" if IDF_TARGET="esp32s2beta"
         default "n"
         select FREERTOS_UNICORE
-=======
+
     config IDF_FIRMWARE_CHIP_ID
         hex
-        default 0x0000 if IDF_TARGET="esp32"
+        default 0x0000 if IDF_TARGET_ESP32
+        # note: S2 beta uses Chip ID 0 still, S2 will use 0x0002
+        default 0x0000 if IDF_TARGET_ESP32S2BETA
         default 0xFFFF
->>>>>>> d78831ab
 
     menu "SDK tool configuration"
         config SDK_TOOLPREFIX
