--- conflicted
+++ resolved
@@ -28,12 +28,8 @@
 #include "bt_target.h"
 #include "bt_types.h"
 #include "btm_api.h"
-<<<<<<< HEAD
 #include "uipc_msg.h"
-=======
-// #include "uipc_msg.h"
 #include "sdp_api.h"
->>>>>>> 1173106a
 
 #if BLE_INCLUDED == TRUE
 #include "btm_ble_api.h"
