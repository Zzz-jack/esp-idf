// Copyright 2015-2016 Espressif Systems (Shanghai) PTE LTD
//
// Licensed under the Apache License, Version 2.0 (the "License");
// you may not use this file except in compliance with the License.
// You may obtain a copy of the License at

//     http://www.apache.org/licenses/LICENSE-2.0
//
// Unless required by applicable law or agreed to in writing, software
// distributed under the License is distributed on an "AS IS" BASIS,
// WITHOUT WARRANTIES OR CONDITIONS OF ANY KIND, either express or implied.
// See the License for the specific language governing permissions and
// limitations under the License.
#ifndef __ESP_ERR_H__
#define __ESP_ERR_H__

#include <stdint.h>
#include <assert.h>

#ifdef __cplusplus
extern "C" {
#endif

typedef int32_t esp_err_t;

/* Definitions for error constants. */

#define ESP_OK          0
#define ESP_FAIL        -1

#define ESP_ERR_NO_MEM          0x101
#define ESP_ERR_INVALID_ARG     0x102
#define ESP_ERR_INVALID_STATE   0x103
<<<<<<< HEAD
#define ESP_ERR_TIMEOUT         0x104
=======
#define ESP_ERR_INVALID_SIZE    0x104
#define ESP_ERR_NOT_FOUND       0x105
>>>>>>> c7f8d206

/**
 * Macro which can be used to check the error code,
 * and terminate the program in case the code is not ESP_OK.
 * Prints the failed statement to serial output.
 */
#define ESP_ERROR_CHECK(x)   do { esp_err_t rc = (x); if (rc != ESP_OK) { assert(0 && #x);} } while(0);

#ifdef __cplusplus
}
#endif

#endif /* __ESP_ERR_H__ */<|MERGE_RESOLUTION|>--- conflicted
+++ resolved
@@ -31,12 +31,9 @@
 #define ESP_ERR_NO_MEM          0x101
 #define ESP_ERR_INVALID_ARG     0x102
 #define ESP_ERR_INVALID_STATE   0x103
-<<<<<<< HEAD
-#define ESP_ERR_TIMEOUT         0x104
-=======
 #define ESP_ERR_INVALID_SIZE    0x104
 #define ESP_ERR_NOT_FOUND       0x105
->>>>>>> c7f8d206
+#define ESP_ERR_TIMEOUT         0x106
 
 /**
  * Macro which can be used to check the error code,
