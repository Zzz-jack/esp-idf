// Copyright 2013-2016 Espressif Systems (Shanghai) PTE LTD
//
// Licensed under the Apache License, Version 2.0 (the "License");
// you may not use this file except in compliance with the License.
// You may obtain a copy of the License at
//
//     http://www.apache.org/licenses/LICENSE-2.0
//
// Unless required by applicable law or agreed to in writing, software
// distributed under the License is distributed on an "AS IS" BASIS,
// WITHOUT WARRANTIES OR CONDITIONS OF ANY KIND, either express or implied.
// See the License for the specific language governing permissions and
// limitations under the License.

#include <string.h>

#include "esp_system.h"
#include "esp_attr.h"
#include "esp_wifi.h"
#include "esp_wifi_internal.h"
#include "esp_log.h"
#include "sdkconfig.h"
#include "rom/efuse.h"
#include "rom/cache.h"
#include "rom/uart.h"
#include "soc/dport_reg.h"
#include "soc/efuse_reg.h"
#include "soc/rtc_cntl_reg.h"
#include "soc/timer_group_reg.h"
#include "soc/timer_group_struct.h"
#include "soc/cpu.h"
#include "freertos/FreeRTOS.h"
#include "freertos/task.h"
#include "freertos/xtensa_api.h"
#include "rtc.h"

static const char* TAG = "system_api";

void system_init()
{
}

esp_err_t esp_efuse_read_mac(uint8_t* mac)
{
    uint8_t efuse_crc;
    uint8_t calc_crc;
    uint32_t mac_low = REG_READ(EFUSE_BLK0_RDATA1_REG);
    uint32_t mac_high = REG_READ(EFUSE_BLK0_RDATA2_REG);

    mac[0] = mac_high >> 8;
    mac[1] = mac_high;
    mac[2] = mac_low >> 24;
    mac[3] = mac_low >> 16;
    mac[4] = mac_low >> 8;
    mac[5] = mac_low;

    efuse_crc = mac_high >> 16;
    calc_crc = esp_crc8(mac, 6);

    if (efuse_crc != calc_crc) {
         // Small range of MAC addresses are accepted even if CRC is invalid.
         // These addresses are reserved for Espressif internal use.
        if ((mac_high & 0xFFFF) == 0x18fe) {
            if ((mac_low >= 0x346a85c7) && (mac_low <= 0x346a85f8)) {
                return ESP_OK;
            }
        } else {
            ESP_LOGE(TAG, "MAC address CRC error, efuse_crc = 0x%02x; calc_crc = 0x%02x", efuse_crc, calc_crc);
            abort();
        }
    }
    return ESP_OK;
}

esp_err_t system_efuse_read_mac(uint8_t mac[6]) __attribute__((alias("esp_efuse_read_mac")));

esp_err_t esp_read_mac(uint8_t* mac, int interface)
{
    uint8_t efuse_mac[6];

    if (mac == NULL) {
        ESP_LOGE(TAG, "mac address param is NULL");
        abort();
    }

    esp_efuse_read_mac(efuse_mac);

    switch (interface) {
#if CONFIG_WIFI_ENABLED
    case ESP_MAC_WIFI_STA:
        memcpy(mac, efuse_mac, 6);
        mac[5] += CONFIG_ESP_MAC_OFFSET_WIFI_STA;
        break;
    case ESP_MAC_WIFI_SOFTAP:
        memcpy(mac, efuse_mac, 6);
        mac[5] += CONFIG_ESP_MAC_OFFSET_WIFI_SOFTAP;
        break;
#endif
#if CONFIG_BT_ENABLED
<<<<<<< HEAD
    case ESP_MAC_WIFI_BT:
=======
    case ESP_MAC_BT:
>>>>>>> fabe0493
        memcpy(mac, efuse_mac, 6);
        mac[5] += CONFIG_ESP_MAC_OFFSET_BT;
        break;
#endif
#if CONFIG_ETHERNET
<<<<<<< HEAD
    case ESP_MAC_WIFI_ETH:
=======
    case ESP_MAC_ETH:
>>>>>>> fabe0493
        memcpy(mac, efuse_mac, 6);
        mac[5] += CONFIG_ESP_MAC_OFFSET_ETH;
        break;
#endif
    default:
        ESP_LOGW(TAG, "wrong mac type"); 
        break;
    }
  
    return ESP_OK;
}

void esp_restart_noos() __attribute__ ((noreturn));

void IRAM_ATTR esp_restart(void)
{
#ifdef CONFIG_WIFI_ENABLED
    esp_wifi_stop();
#endif

    // Disable scheduler on this core.
    vTaskSuspendAll();

    esp_restart_noos();
}

/* "inner" restart function for after RTOS, interrupts & anything else on this
 * core are already stopped. Stalls other core, resets hardware,
 * triggers restart.
*/
void IRAM_ATTR esp_restart_noos()
{

    const uint32_t core_id = xPortGetCoreID();
    const uint32_t other_core_id = core_id == 0 ? 1 : 0;
    esp_cpu_stall(other_core_id);

    // We need to disable TG0/TG1 watchdogs
    // First enable RTC watchdog to be on the safe side
    REG_WRITE(RTC_CNTL_WDTWPROTECT_REG, RTC_CNTL_WDT_WKEY_VALUE);
    REG_WRITE(RTC_CNTL_WDTCONFIG0_REG,
            RTC_CNTL_WDT_FLASHBOOT_MOD_EN_M |
            (1 << RTC_CNTL_WDT_SYS_RESET_LENGTH_S) |
            (1 << RTC_CNTL_WDT_CPU_RESET_LENGTH_S) );
    REG_WRITE(RTC_CNTL_WDTCONFIG1_REG, 128000);

    // Disable TG0/TG1 watchdogs
    TIMERG0.wdt_wprotect=TIMG_WDT_WKEY_VALUE;
    TIMERG0.wdt_config0.en = 0;
    TIMERG0.wdt_wprotect=0;
    TIMERG1.wdt_wprotect=TIMG_WDT_WKEY_VALUE;
    TIMERG1.wdt_config0.en = 0;
    TIMERG1.wdt_wprotect=0;

    // Disable all interrupts
    xt_ints_off(0xFFFFFFFF);

    // Disable cache
    Cache_Read_Disable(0);
    Cache_Read_Disable(1);

    // Flush any data left in UART FIFOs
    uart_tx_wait_idle(0);
    uart_tx_wait_idle(1);
    uart_tx_wait_idle(2);

    // Reset wifi/bluetooth/ethernet/sdio (bb/mac)
    SET_PERI_REG_MASK(DPORT_CORE_RST_EN_REG, 
         DPORT_BB_RST | DPORT_FE_RST | DPORT_MAC_RST |
         DPORT_BT_RST | DPORT_BTMAC_RST | DPORT_SDIO_RST |
         DPORT_SDIO_HOST_RST | DPORT_EMAC_RST | DPORT_MACPWR_RST | 
         DPROT_RW_BTMAC_RST | DPROT_RW_BTLP_RST);
    REG_WRITE(DPORT_CORE_RST_EN_REG, 0);

    // Reset timer/spi/uart
    SET_PERI_REG_MASK(DPORT_PERIP_RST_EN_REG,
            DPORT_TIMERS_RST | DPORT_SPI_RST_1 | DPORT_UART_RST);
    REG_WRITE(DPORT_PERIP_RST_EN_REG, 0);

    // Set CPU back to XTAL source, no PLL, same as hard reset
    rtc_set_cpu_freq(CPU_XTAL);

    // Reset CPUs
    if (core_id == 0) {
        // Running on PRO CPU: APP CPU is stalled. Can reset both CPUs.
        SET_PERI_REG_MASK(RTC_CNTL_OPTIONS0_REG,
                RTC_CNTL_SW_PROCPU_RST_M | RTC_CNTL_SW_APPCPU_RST_M);
    } else {
        // Running on APP CPU: need to reset PRO CPU and unstall it,
        // then stall APP CPU
        SET_PERI_REG_MASK(RTC_CNTL_OPTIONS0_REG, RTC_CNTL_SW_PROCPU_RST_M);
        esp_cpu_unstall(0);
        esp_cpu_stall(1);
    }
    while(true) {
        ;
    }
}

void system_restart(void) __attribute__((alias("esp_restart")));

void system_restore(void)
{
    esp_wifi_restore();
}

uint32_t esp_get_free_heap_size(void)
{
    return xPortGetFreeHeapSize();
}

uint32_t system_get_free_heap_size(void) __attribute__((alias("esp_get_free_heap_size")));

const char* system_get_sdk_version(void)
{
    return "master";
}

const char* esp_get_idf_version(void)
{
    return IDF_VER;
}
<|MERGE_RESOLUTION|>--- conflicted
+++ resolved
@@ -97,21 +97,13 @@
         break;
 #endif
 #if CONFIG_BT_ENABLED
-<<<<<<< HEAD
-    case ESP_MAC_WIFI_BT:
-=======
     case ESP_MAC_BT:
->>>>>>> fabe0493
         memcpy(mac, efuse_mac, 6);
         mac[5] += CONFIG_ESP_MAC_OFFSET_BT;
         break;
 #endif
 #if CONFIG_ETHERNET
-<<<<<<< HEAD
-    case ESP_MAC_WIFI_ETH:
-=======
     case ESP_MAC_ETH:
->>>>>>> fabe0493
         memcpy(mac, efuse_mac, 6);
         mac[5] += CONFIG_ESP_MAC_OFFSET_ETH;
         break;
