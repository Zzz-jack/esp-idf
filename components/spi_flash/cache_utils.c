// Copyright 2015-2016 Espressif Systems (Shanghai) PTE LTD
//
// Licensed under the Apache License, Version 2.0 (the "License");
// you may not use this file except in compliance with the License.
// You may obtain a copy of the License at
//
//     http://www.apache.org/licenses/LICENSE-2.0
//
// Unless required by applicable law or agreed to in writing, software
// distributed under the License is distributed on an "AS IS" BASIS,
// WITHOUT WARRANTIES OR CONDITIONS OF ANY KIND, either express or implied.
// See the License for the specific language governing permissions and
// limitations under the License.

#include <stdlib.h>
#include <assert.h>
#include <string.h>
#include <stdio.h>

#include <freertos/FreeRTOS.h>
#include <freertos/task.h>
#include <freertos/semphr.h>
#if CONFIG_IDF_TARGET_ESP32
#include <esp32/rom/spi_flash.h>
#include <esp32/rom/cache.h>
#elif CONFIG_IDF_TARGET_ESP32S2BETA
#include "esp32s2beta/rom/spi_flash.h"
#include "esp32s2beta/rom/cache.h"
#endif
#include <soc/soc.h>
#include <soc/dport_reg.h>
#include "sdkconfig.h"
#include "esp_ipc.h"
#include "esp_attr.h"
#include "esp_intr_alloc.h"
#include "esp_spi_flash.h"
#include "esp_log.h"

<<<<<<< HEAD
static __attribute__((unused)) const char* TAG = "spiflash";
=======
#define DPORT_CACHE_BIT(cpuid, regid) DPORT_ ## cpuid ## regid

#define DPORT_CACHE_MASK(cpuid) (DPORT_CACHE_BIT(cpuid, _CACHE_MASK_OPSDRAM) | DPORT_CACHE_BIT(cpuid, _CACHE_MASK_DROM0) | \
                                DPORT_CACHE_BIT(cpuid, _CACHE_MASK_DRAM1) | DPORT_CACHE_BIT(cpuid, _CACHE_MASK_IROM0) | \
                                DPORT_CACHE_BIT(cpuid, _CACHE_MASK_IRAM1) | DPORT_CACHE_BIT(cpuid, _CACHE_MASK_IRAM0) )

#define DPORT_CACHE_VAL(cpuid) (~(DPORT_CACHE_BIT(cpuid, _CACHE_MASK_DROM0) | \
                                        DPORT_CACHE_BIT(cpuid, _CACHE_MASK_DRAM1) | \
                                        DPORT_CACHE_BIT(cpuid, _CACHE_MASK_IRAM0)))

#define DPORT_CACHE_GET_VAL(cpuid) (cpuid == 0) ? DPORT_CACHE_VAL(PRO) : DPORT_CACHE_VAL(APP)
#define DPORT_CACHE_GET_MASK(cpuid) (cpuid == 0) ? DPORT_CACHE_MASK(PRO) : DPORT_CACHE_MASK(APP)
>>>>>>> c27fd32f

static void IRAM_ATTR spi_flash_disable_cache(uint32_t cpuid, uint32_t* saved_state);
static void IRAM_ATTR spi_flash_restore_cache(uint32_t cpuid, uint32_t saved_state);

static uint32_t s_flash_op_cache_state[2];

#ifndef CONFIG_FREERTOS_UNICORE
static SemaphoreHandle_t s_flash_op_mutex;
static volatile bool s_flash_op_can_start = false;
static volatile bool s_flash_op_complete = false;
#ifndef NDEBUG
static volatile int s_flash_op_cpu = -1;
#endif

void spi_flash_init_lock(void)
{
    s_flash_op_mutex = xSemaphoreCreateRecursiveMutex();
    assert(s_flash_op_mutex != NULL);
}

void spi_flash_op_lock(void)
{
    xSemaphoreTakeRecursive(s_flash_op_mutex, portMAX_DELAY);
}

void spi_flash_op_unlock(void)
{
    xSemaphoreGiveRecursive(s_flash_op_mutex);
}
/*
 If you're going to modify this, keep in mind that while the flash caches of the pro and app
 cpu are separate, the psram cache is *not*. If one of the CPUs returns from a flash routine
 with its cache enabled but the other CPUs cache is not enabled yet, you will have problems
 when accessing psram from the former CPU.
*/

void IRAM_ATTR spi_flash_op_block_func(void* arg)
{
    // Disable scheduler on this CPU
    vTaskSuspendAll();
    // Restore interrupts that aren't located in IRAM
    esp_intr_noniram_disable();
    uint32_t cpuid = (uint32_t) arg;
    // s_flash_op_complete flag is cleared on *this* CPU, otherwise the other
    // CPU may reset the flag back to false before IPC task has a chance to check it
    // (if it is preempted by an ISR taking non-trivial amount of time)
    s_flash_op_complete = false;
    s_flash_op_can_start = true;
    while (!s_flash_op_complete) {
        // busy loop here and wait for the other CPU to finish flash operation
    }
    // Flash operation is complete, re-enable cache
    spi_flash_restore_cache(cpuid, s_flash_op_cache_state[cpuid]);
    // Restore interrupts that aren't located in IRAM
    esp_intr_noniram_enable();
    // Re-enable scheduler
    xTaskResumeAll();
}

void IRAM_ATTR spi_flash_disable_interrupts_caches_and_other_cpu(void)
{
    spi_flash_op_lock();

    const uint32_t cpuid = xPortGetCoreID();
    const uint32_t other_cpuid = (cpuid == 0) ? 1 : 0;
#ifndef NDEBUG
    // For sanity check later: record the CPU which has started doing flash operation
    assert(s_flash_op_cpu == -1);
    s_flash_op_cpu = cpuid;
#endif

    if (xTaskGetSchedulerState() == taskSCHEDULER_NOT_STARTED) {
        // Scheduler hasn't been started yet, it means that spi_flash API is being
        // called from the 2nd stage bootloader or from user_start_cpu0, i.e. from
        // PRO CPU. APP CPU is either in reset or spinning inside user_start_cpu1,
        // which is in IRAM. So it is safe to disable cache for the other_cpuid here.
        assert(other_cpuid == 1);
        spi_flash_disable_cache(other_cpuid, &s_flash_op_cache_state[other_cpuid]);
    } else {
        // Temporarily raise current task priority to prevent a deadlock while
        // waiting for IPC task to start on the other CPU
        int old_prio = uxTaskPriorityGet(NULL);
        vTaskPrioritySet(NULL, configMAX_PRIORITIES - 1);
        // Signal to the spi_flash_op_block_task on the other CPU that we need it to
        // disable cache there and block other tasks from executing.
        s_flash_op_can_start = false;
        esp_err_t ret = esp_ipc_call(other_cpuid, &spi_flash_op_block_func, (void*) other_cpuid);
        assert(ret == ESP_OK);
        while (!s_flash_op_can_start) {
            // Busy loop and wait for spi_flash_op_block_func to disable cache
            // on the other CPU
        }
        // Disable scheduler on the current CPU
        vTaskSuspendAll();
        // Can now set the priority back to the normal one
        vTaskPrioritySet(NULL, old_prio);
        // This is guaranteed to run on CPU <cpuid> because the other CPU is now
        // occupied by highest priority task
        assert(xPortGetCoreID() == cpuid);
    }
    // Kill interrupts that aren't located in IRAM
    esp_intr_noniram_disable();
    // This CPU executes this routine, with non-IRAM interrupts and the scheduler
    // disabled. The other CPU is spinning in the spi_flash_op_block_func task, also
    // with non-iram interrupts and the scheduler disabled. None of these CPUs will
    // touch external RAM or flash this way, so we can safely disable caches.
    spi_flash_disable_cache(cpuid, &s_flash_op_cache_state[cpuid]);
    spi_flash_disable_cache(other_cpuid, &s_flash_op_cache_state[other_cpuid]);
}

void IRAM_ATTR spi_flash_enable_interrupts_caches_and_other_cpu(void)
{
    const uint32_t cpuid = xPortGetCoreID();
    const uint32_t other_cpuid = (cpuid == 0) ? 1 : 0;
#ifndef NDEBUG
    // Sanity check: flash operation ends on the same CPU as it has started
    assert(cpuid == s_flash_op_cpu);
    // More sanity check: if scheduler isn't started, only CPU0 can call this.
    assert(!(xTaskGetSchedulerState() == taskSCHEDULER_NOT_STARTED && cpuid != 0));
    s_flash_op_cpu = -1;
#endif

    // Re-enable cache on both CPUs. After this, cache (flash and external RAM) should work again.
    spi_flash_restore_cache(cpuid, s_flash_op_cache_state[cpuid]);
    spi_flash_restore_cache(other_cpuid, s_flash_op_cache_state[other_cpuid]);

    if (xTaskGetSchedulerState() != taskSCHEDULER_NOT_STARTED) {
        // Signal to spi_flash_op_block_task that flash operation is complete
        s_flash_op_complete = true;
    }

    // Re-enable non-iram interrupts
    esp_intr_noniram_enable();

    // Resume tasks on the current CPU, if the scheduler has started.
    // NOTE: enabling non-IRAM interrupts has to happen before this,
    // because once the scheduler has started, due to preemption the
    // current task can end up being moved to the other CPU.
    // But esp_intr_noniram_enable has to be called on the same CPU which
    // called esp_intr_noniram_disable
    if (xTaskGetSchedulerState() != taskSCHEDULER_NOT_STARTED) {
        xTaskResumeAll();
    }
    // Release API lock
    spi_flash_op_unlock();
}

void IRAM_ATTR spi_flash_disable_interrupts_caches_and_other_cpu_no_os(void)
{
    const uint32_t cpuid = xPortGetCoreID();
    const uint32_t other_cpuid = (cpuid == 0) ? 1 : 0;

    // do not care about other CPU, it was halted upon entering panic handler
    spi_flash_disable_cache(other_cpuid, &s_flash_op_cache_state[other_cpuid]);
    // Kill interrupts that aren't located in IRAM
    esp_intr_noniram_disable();
    // Disable cache on this CPU as well
    spi_flash_disable_cache(cpuid, &s_flash_op_cache_state[cpuid]);
}

void IRAM_ATTR spi_flash_enable_interrupts_caches_no_os(void)
{
    const uint32_t cpuid = xPortGetCoreID();

    // Re-enable cache on this CPU
    spi_flash_restore_cache(cpuid, s_flash_op_cache_state[cpuid]);
    // Re-enable non-iram interrupts
    esp_intr_noniram_enable();
}

#else // CONFIG_FREERTOS_UNICORE

void spi_flash_init_lock(void)
{
}

void spi_flash_op_lock(void)
{
    vTaskSuspendAll();
}

void spi_flash_op_unlock(void)
{
    xTaskResumeAll();
}


void IRAM_ATTR spi_flash_disable_interrupts_caches_and_other_cpu(void)
{
    spi_flash_op_lock();
    esp_intr_noniram_disable();
    spi_flash_disable_cache(0, &s_flash_op_cache_state[0]);
}

void IRAM_ATTR spi_flash_enable_interrupts_caches_and_other_cpu(void)
{
    spi_flash_restore_cache(0, s_flash_op_cache_state[0]);
    esp_intr_noniram_enable();
    spi_flash_op_unlock();
}

void IRAM_ATTR spi_flash_disable_interrupts_caches_and_other_cpu_no_os(void)
{
    // Kill interrupts that aren't located in IRAM
    esp_intr_noniram_disable();
    // Disable cache on this CPU as well
    spi_flash_disable_cache(0, &s_flash_op_cache_state[0]);
}

void IRAM_ATTR spi_flash_enable_interrupts_caches_no_os(void)
{
    // Re-enable cache on this CPU
    spi_flash_restore_cache(0, s_flash_op_cache_state[0]);
    // Re-enable non-iram interrupts
    esp_intr_noniram_enable();
}

#endif // CONFIG_FREERTOS_UNICORE

/**
 * The following two functions are replacements for Cache_Read_Disable and Cache_Read_Enable
 * function in ROM. They are used to work around a bug where Cache_Read_Disable requires a call to
 * Cache_Flush before Cache_Read_Enable, even if cached data was not modified.
 */
<<<<<<< HEAD
#if CONFIG_IDF_TARGET_ESP32
static const uint32_t cache_mask  = DPORT_APP_CACHE_MASK_OPSDRAM | DPORT_APP_CACHE_MASK_DROM0 |
        DPORT_APP_CACHE_MASK_DRAM1 | DPORT_APP_CACHE_MASK_IROM0 |
        DPORT_APP_CACHE_MASK_IRAM1 | DPORT_APP_CACHE_MASK_IRAM0;
#elif CONFIG_IDF_TARGET_ESP32S2BETA
// static const uint32_t icache_mask  = DPORT_PRO_ICACHE_MASK_DROM0 |DPORT_PRO_ICACHE_MASK_IROM0 |
//         DPORT_PRO_ICACHE_MASK_IRAM1 | DPORT_PRO_ICACHE_MASK_IRAM0;
// static const uint32_t dcache_mask  = DPORT_PRO_DCACHE_MASK_DRAM1 | DPORT_PRO_DCACHE_MASK_DRAM0 |
//         DPORT_PRO_DCACHE_MASK_DPORT | DPORT_PRO_DCACHE_MASK_DROM0;
#endif
=======

>>>>>>> c27fd32f
static void IRAM_ATTR spi_flash_disable_cache(uint32_t cpuid, uint32_t* saved_state)
{
#if CONFIG_IDF_TARGET_ESP32
    uint32_t ret = 0;
    const uint32_t cache_mask = DPORT_CACHE_GET_MASK(cpuid);
    if (cpuid == 0) {
        ret |= DPORT_GET_PERI_REG_BITS2(DPORT_PRO_CACHE_CTRL1_REG, cache_mask, 0);
        while (DPORT_GET_PERI_REG_BITS2(DPORT_PRO_DCACHE_DBUG0_REG, DPORT_PRO_CACHE_STATE, DPORT_PRO_CACHE_STATE_S) != 1) {
            ;
        }
        DPORT_SET_PERI_REG_BITS(DPORT_PRO_CACHE_CTRL_REG, 1, 0, DPORT_PRO_CACHE_ENABLE_S);
    }
#if !CONFIG_FREERTOS_UNICORE
    else {
        ret |= DPORT_GET_PERI_REG_BITS2(DPORT_APP_CACHE_CTRL1_REG, cache_mask, 0);
        while (DPORT_GET_PERI_REG_BITS2(DPORT_APP_DCACHE_DBUG0_REG, DPORT_APP_CACHE_STATE, DPORT_APP_CACHE_STATE_S) != 1) {
            ;
        }
        DPORT_SET_PERI_REG_BITS(DPORT_APP_CACHE_CTRL_REG, 1, 0, DPORT_APP_CACHE_ENABLE_S);
    }
#endif
    *saved_state = ret;
#elif CONFIG_IDF_TARGET_ESP32S2BETA
    *saved_state = Cache_Suspend_ICache();
    if (!Cache_Drom0_Using_ICache()) {
        *(saved_state + 1) = Cache_Suspend_DCache();
    }
#endif
}

static void IRAM_ATTR spi_flash_restore_cache(uint32_t cpuid, uint32_t saved_state)
{
<<<<<<< HEAD
#if CONFIG_IDF_TARGET_ESP32
=======
    const uint32_t cache_mask = DPORT_CACHE_GET_MASK(cpuid);
>>>>>>> c27fd32f
    if (cpuid == 0) {
        DPORT_SET_PERI_REG_BITS(DPORT_PRO_CACHE_CTRL_REG, 1, 1, DPORT_PRO_CACHE_ENABLE_S);
        DPORT_SET_PERI_REG_BITS(DPORT_PRO_CACHE_CTRL1_REG, cache_mask, saved_state, 0);
    }
#if !CONFIG_FREERTOS_UNICORE
    else {
        DPORT_SET_PERI_REG_BITS(DPORT_APP_CACHE_CTRL_REG, 1, 1, DPORT_APP_CACHE_ENABLE_S);
        DPORT_SET_PERI_REG_BITS(DPORT_APP_CACHE_CTRL1_REG, cache_mask, saved_state, 0);
    }
#endif
#elif CONFIG_IDF_TARGET_ESP32S2BETA
    Cache_Resume_ICache(saved_state);
    if (!Cache_Drom0_Using_ICache()) {
        Cache_Resume_DCache(s_flash_op_cache_state[1]);
    }
#endif
}

IRAM_ATTR bool spi_flash_cache_enabled(void)
{
#if CONFIG_IDF_TARGET_ESP32
    bool result = (DPORT_REG_GET_BIT(DPORT_PRO_CACHE_CTRL_REG, DPORT_PRO_CACHE_ENABLE) != 0);
#elif CONFIG_IDF_TARGET_ESP32S2BETA
    bool result = (DPORT_REG_GET_BIT(DPORT_PRO_ICACHE_CTRL_REG, DPORT_PRO_ICACHE_ENABLE) != 0);
    if (!Cache_Drom0_Using_ICache()) {
        result = result && (DPORT_REG_GET_BIT(DPORT_PRO_DCACHE_CTRL_REG, DPORT_PRO_DCACHE_ENABLE) != 0);
    }
#endif
#if portNUM_PROCESSORS == 2
    result = result && (DPORT_REG_GET_BIT(DPORT_APP_CACHE_CTRL_REG, DPORT_APP_CACHE_ENABLE) != 0);
#endif
    return result;
}

<<<<<<< HEAD
#if CONFIG_IDF_TARGET_ESP32S2BETA
IRAM_ATTR void esp_config_instruction_cache_mode(void)
{
    cache_size_t cache_size;
    cache_ways_t cache_ways;
    cache_line_size_t cache_line_size;

#if CONFIG_ESP32S2_INSTRUCTION_CACHE_8KB
    Cache_Allocate_SRAM(CACHE_MEMORY_ICACHE_LOW, CACHE_MEMORY_INVALID, CACHE_MEMORY_INVALID, CACHE_MEMORY_INVALID);
    cache_size = CACHE_SIZE_8KB;
#else
    Cache_Allocate_SRAM(CACHE_MEMORY_ICACHE_LOW, CACHE_MEMORY_ICACHE_HIGH, CACHE_MEMORY_INVALID, CACHE_MEMORY_INVALID);
    cache_size = CACHE_SIZE_16KB;
#endif
#if CONFIG_ESP32S2_INSTRUCTION_CACHE_4WAYS
    cache_ways = CACHE_4WAYS_ASSOC;
#else
    cache_ways = CACHE_8WAYS_ASSOC;
#endif
#if CONFIG_ESP32S2_INSTRUCTION_CACHE_LINE_16B
    cache_line_size = CACHE_LINE_SIZE_16B;
#elif CONFIG_ESP32S2_INSTRUCTION_CACHE_LINE_32B
    cache_line_size = CACHE_LINE_SIZE_32B;
#else
    cache_line_size = CACHE_LINE_SIZE_64B;
#endif
    ESP_EARLY_LOGI(TAG, "Instruction cache \t: size %dKB, %dWays, cache line size %dByte", cache_size == CACHE_SIZE_8KB ? 8 : 16,cache_ways == CACHE_4WAYS_ASSOC ? 4: 8, cache_line_size == CACHE_LINE_SIZE_16B ? 16 : (cache_line_size == CACHE_LINE_SIZE_32B ? 32 : 64));
    Cache_Suspend_ICache();
    Cache_Set_ICache_Mode(cache_size, cache_ways, cache_line_size);
    Cache_Invalidate_ICache_All();
    Cache_Resume_ICache(0);
}

IRAM_ATTR void esp_config_data_cache_mode(void)
{
    cache_size_t cache_size;
    cache_ways_t cache_ways;
    cache_line_size_t cache_line_size;

#if CONFIG_ESP32S2_INSTRUCTION_CACHE_8KB
#if CONFIG_ESP32S2_DATA_CACHE_8KB
    Cache_Allocate_SRAM(CACHE_MEMORY_ICACHE_LOW, CACHE_MEMORY_DCACHE_LOW, CACHE_MEMORY_INVALID, CACHE_MEMORY_INVALID);
    cache_size = CACHE_SIZE_8KB;
#else
    Cache_Allocate_SRAM(CACHE_MEMORY_ICACHE_LOW, CACHE_MEMORY_DCACHE_LOW, CACHE_MEMORY_DCACHE_HIGH, CACHE_MEMORY_INVALID);
    cache_size = CACHE_SIZE_16KB;
#endif
#else
#if CONFIG_ESP32S2_DATA_CACHE_8KB
    Cache_Allocate_SRAM(CACHE_MEMORY_ICACHE_LOW, CACHE_MEMORY_ICACHE_HIGH, CACHE_MEMORY_DCACHE_LOW, CACHE_MEMORY_INVALID);
    cache_size = CACHE_SIZE_8KB;
#else
    Cache_Allocate_SRAM(CACHE_MEMORY_ICACHE_LOW, CACHE_MEMORY_ICACHE_HIGH, CACHE_MEMORY_DCACHE_LOW, CACHE_MEMORY_DCACHE_HIGH);
    cache_size = CACHE_SIZE_16KB;
#endif
#endif

#if CONFIG_ESP32S2_DATA_CACHE_4WAYS
    cache_ways = CACHE_4WAYS_ASSOC;
#else
    cache_ways = CACHE_8WAYS_ASSOC;
#endif
#if CONFIG_ESP32S2_DATA_CACHE_LINE_16B
    cache_line_size = CACHE_LINE_SIZE_16B;
#elif CONFIG_ESP32S2_DATA_CACHE_LINE_32B
    cache_line_size = CACHE_LINE_SIZE_32B;
#else
    cache_line_size = CACHE_LINE_SIZE_64B;
#endif
    ESP_EARLY_LOGI(TAG, "Data cache \t\t: size %dKB, %dWays, cache line size %dByte", cache_size == CACHE_SIZE_8KB ? 8 : 16, cache_ways == CACHE_4WAYS_ASSOC ? 4: 8, cache_line_size == CACHE_LINE_SIZE_16B ? 16 : (cache_line_size == CACHE_LINE_SIZE_32B ? 32 : 64));
    Cache_Set_DCache_Mode(cache_size, cache_ways, cache_line_size);
    Cache_Invalidate_DCache_All();
}

void esp_switch_rodata_to_dcache(void)
{
    REG_CLR_BIT(DPORT_PRO_DCACHE_CTRL1_REG, DPORT_PRO_DCACHE_MASK_DROM0);
    Cache_Drom0_Source_DCache();
    MMU_Drom_ICache_Unmap();
    REG_SET_BIT(DPORT_PRO_ICACHE_CTRL1_REG, DPORT_PRO_ICACHE_MASK_DROM0);
    ESP_EARLY_LOGI(TAG, "Switch rodata load path to data cache.");
}

static IRAM_ATTR void esp_enable_cache_flash_wrap(bool icache, bool dcache)
{
    uint32_t i_autoload, d_autoload;
    if (icache) {
        i_autoload = Cache_Suspend_ICache();
    }
    if (dcache) {
        d_autoload = Cache_Suspend_DCache();
    }
    REG_SET_BIT(DPORT_PRO_CACHE_WRAP_AROUND_CTRL_REG, DPORT_PRO_CACHE_FLASH_WRAP_AROUND);
    if (icache) {
        Cache_Resume_ICache(i_autoload);
    }
    if (dcache) {
        Cache_Resume_DCache(d_autoload);
    }
}

#if CONFIG_ESP32S2_SPIRAM_SUPPORT
static IRAM_ATTR void esp_enable_cache_spiram_wrap(bool icache, bool dcache)
{
    uint32_t i_autoload, d_autoload;
    if (icache) {
        i_autoload = Cache_Suspend_ICache();
    }
    if (dcache) {
        d_autoload = Cache_Suspend_DCache();
    }
    REG_SET_BIT(DPORT_PRO_CACHE_WRAP_AROUND_CTRL_REG, DPORT_PRO_CACHE_SRAM_RD_WRAP_AROUND);
    if (icache) {
        Cache_Resume_ICache(i_autoload);
    }
    if (dcache) {
        Cache_Resume_DCache(d_autoload);
    }
}
#endif

esp_err_t esp_enable_cache_wrap(bool icache_wrap_enable, bool dcache_wrap_enable)
{
    int icache_wrap_size = 0, dcache_wrap_size = 0;
    int flash_wrap_sizes[2]={-1, -1}, spiram_wrap_sizes[2]={-1, -1};
    int flash_wrap_size = 0, spiram_wrap_size = 0;
    int flash_count = 0, spiram_count = 0;
    int i;
    bool flash_spiram_wrap_together, flash_support_wrap = true, spiram_support_wrap = true;
    if (icache_wrap_enable) {
#if CONFIG_ESP32S2_INSTRUCTION_CACHE_LINE_16B
        icache_wrap_size = 16;
#elif CONFIG_ESP32S2_INSTRUCTION_CACHE_LINE_32B
        icache_wrap_size = 32;
#else
        icache_wrap_size = 64;
#endif
    }
    if (dcache_wrap_enable) {
#if CONFIG_ESP32S2_DATA_CACHE_LINE_16B
        dcache_wrap_size = 16;
#elif CONFIG_ESP32S2_DATA_CACHE_LINE_32B
        dcache_wrap_size = 32;
#else
        dcache_wrap_size = 64;
#endif
    }

    uint32_t instruction_use_spiram = 0;
    uint32_t rodata_use_spiram = 0;
#if CONFIG_SPIRAM_FETCH_INSTRUCTIONS
extern uint32_t esp_spiram_instruction_access_enabled();
    instruction_use_spiram = esp_spiram_instruction_access_enabled();
#endif
#if CONFIG_SPIRAM_RODATA
extern uint32_t esp_spiram_rodata_access_enabled();
    rodata_use_spiram = esp_spiram_rodata_access_enabled();
#endif

    if (instruction_use_spiram) {
        spiram_wrap_sizes[0] = icache_wrap_size;
    } else {
        flash_wrap_sizes[0] = icache_wrap_size;
    }
    if (rodata_use_spiram) {
        if (Cache_Drom0_Using_ICache()) {
            spiram_wrap_sizes[0] = icache_wrap_size;
        } else {
            spiram_wrap_sizes[1] = dcache_wrap_size;
        }
#ifdef CONFIG_EXT_RODATA_SUPPORT
        spiram_wrap_sizes[1] = dcache_wrap_size;
#endif
    } else {
        if (Cache_Drom0_Using_ICache()) {
            flash_wrap_sizes[0] = icache_wrap_size;
        } else {
            flash_wrap_sizes[1] = dcache_wrap_size;
        }
#ifdef CONFIG_EXT_RODATA_SUPPORT
        flash_wrap_sizes[1] = dcache_wrap_size;
#endif
    }
#ifdef CONFIG_ESP32S2_SPIRAM_SUPPORT
    spiram_wrap_sizes[1] = dcache_wrap_size;
#endif
    for (i = 0; i < 2; i++) {
        if (flash_wrap_sizes[i] != -1) {
            flash_count++;
            flash_wrap_size = flash_wrap_sizes[i];
        }
    }
    for (i = 0; i < 2; i++) {
        if (spiram_wrap_sizes[i] != -1) {
            spiram_count++;
            spiram_wrap_size = spiram_wrap_sizes[i];
        }
    }
    if (flash_count + spiram_count <= 2) {
        flash_spiram_wrap_together = false;
    } else {
        flash_spiram_wrap_together = true;
    }
    ESP_EARLY_LOGI(TAG, "flash_count=%d, size=%d, spiram_count=%d, size=%d,together=%d", flash_count, flash_wrap_size, spiram_count, spiram_wrap_size, flash_spiram_wrap_together);
    if (flash_count > 1 && flash_wrap_sizes[0] != flash_wrap_sizes[1]) {
        ESP_EARLY_LOGW(TAG, "Flash wrap with different length %d and %d, abort wrap.", flash_wrap_sizes[0], flash_wrap_sizes[1]);
        if (spiram_wrap_size == 0) {
            return ESP_FAIL;
        }
        if (flash_spiram_wrap_together) {
            ESP_EARLY_LOGE(TAG, "Abort spiram wrap because flash wrap length not fixed.");
            return ESP_FAIL;
        }
    }
    if (spiram_count > 1 && spiram_wrap_sizes[0] != spiram_wrap_sizes[1]) {
        ESP_EARLY_LOGW(TAG, "SPIRAM wrap with different length %d and %d, abort wrap.", spiram_wrap_sizes[0], spiram_wrap_sizes[1]);
        if (flash_wrap_size == 0) {
            return ESP_FAIL;
        }
        if (flash_spiram_wrap_together) {
            ESP_EARLY_LOGW(TAG, "Abort flash wrap because spiram wrap length not fixed.");
            return ESP_FAIL;
        }
    }

    if (flash_spiram_wrap_together && flash_wrap_size != spiram_wrap_size) {
        ESP_EARLY_LOGW(TAG, "SPIRAM has different wrap length with flash, %d and %d, abort wrap.", spiram_wrap_size, flash_wrap_size);
        return ESP_FAIL;
    }

extern bool spi_flash_support_wrap_size(uint32_t wrap_size);
    if (!spi_flash_support_wrap_size(flash_wrap_size)) {
        flash_support_wrap = false;
        ESP_EARLY_LOGW(TAG, "Flash do not support wrap size %d.", flash_wrap_size);
    }

#ifdef CONFIG_ESP32S2_SPIRAM_SUPPORT
extern bool psram_support_wrap_size(uint32_t wrap_size);
    if (!psram_support_wrap_size(spiram_wrap_size)) {
        spiram_support_wrap = false;
        ESP_EARLY_LOGW(TAG, "SPIRAM do not support wrap size %d.", spiram_wrap_size);
    }
#endif

    if (flash_spiram_wrap_together && !(flash_support_wrap && spiram_support_wrap)) {
        ESP_EARLY_LOGW(TAG, "Flash and SPIRAM should support wrap together.");
        return ESP_FAIL;
    }

extern esp_err_t spi_flash_enable_wrap(uint32_t wrap_size);
    if (flash_support_wrap && flash_wrap_size > 0) {
        ESP_EARLY_LOGI(TAG, "Flash wrap enabled.");
        spi_flash_enable_wrap(flash_wrap_size);
        esp_enable_cache_flash_wrap((flash_wrap_sizes[0] > 0), (flash_wrap_sizes[1] > 0));
    }
#if CONFIG_ESP32S2_SPIRAM_SUPPORT
extern esp_err_t psram_enable_wrap(uint32_t wrap_size);
    if (spiram_support_wrap && spiram_wrap_size > 0) {
        ESP_EARLY_LOGI(TAG, "SPIRAM wrap enabled.");
        psram_enable_wrap(spiram_wrap_size);
        esp_enable_cache_spiram_wrap((spiram_wrap_sizes[0] > 0), (spiram_wrap_sizes[1] > 0));
    }
#endif

    return ESP_OK;

}
#endif
=======
void IRAM_ATTR spi_flash_enable_cache(uint32_t cpuid)
{
    uint32_t cache_value = DPORT_CACHE_GET_VAL(cpuid);
    cache_value &= DPORT_CACHE_GET_MASK(cpuid);

    // Re-enable cache on this CPU
    spi_flash_restore_cache(cpuid, cache_value);
}
>>>>>>> c27fd32f
<|MERGE_RESOLUTION|>--- conflicted
+++ resolved
@@ -36,9 +36,8 @@
 #include "esp_spi_flash.h"
 #include "esp_log.h"
 
-<<<<<<< HEAD
-static __attribute__((unused)) const char* TAG = "spiflash";
-=======
+static __attribute__((unused)) const char* TAG = "cache";
+
 #define DPORT_CACHE_BIT(cpuid, regid) DPORT_ ## cpuid ## regid
 
 #define DPORT_CACHE_MASK(cpuid) (DPORT_CACHE_BIT(cpuid, _CACHE_MASK_OPSDRAM) | DPORT_CACHE_BIT(cpuid, _CACHE_MASK_DROM0) | \
@@ -51,7 +50,6 @@
 
 #define DPORT_CACHE_GET_VAL(cpuid) (cpuid == 0) ? DPORT_CACHE_VAL(PRO) : DPORT_CACHE_VAL(APP)
 #define DPORT_CACHE_GET_MASK(cpuid) (cpuid == 0) ? DPORT_CACHE_MASK(PRO) : DPORT_CACHE_MASK(APP)
->>>>>>> c27fd32f
 
 static void IRAM_ATTR spi_flash_disable_cache(uint32_t cpuid, uint32_t* saved_state);
 static void IRAM_ATTR spi_flash_restore_cache(uint32_t cpuid, uint32_t saved_state);
@@ -276,20 +274,6 @@
  * function in ROM. They are used to work around a bug where Cache_Read_Disable requires a call to
  * Cache_Flush before Cache_Read_Enable, even if cached data was not modified.
  */
-<<<<<<< HEAD
-#if CONFIG_IDF_TARGET_ESP32
-static const uint32_t cache_mask  = DPORT_APP_CACHE_MASK_OPSDRAM | DPORT_APP_CACHE_MASK_DROM0 |
-        DPORT_APP_CACHE_MASK_DRAM1 | DPORT_APP_CACHE_MASK_IROM0 |
-        DPORT_APP_CACHE_MASK_IRAM1 | DPORT_APP_CACHE_MASK_IRAM0;
-#elif CONFIG_IDF_TARGET_ESP32S2BETA
-// static const uint32_t icache_mask  = DPORT_PRO_ICACHE_MASK_DROM0 |DPORT_PRO_ICACHE_MASK_IROM0 |
-//         DPORT_PRO_ICACHE_MASK_IRAM1 | DPORT_PRO_ICACHE_MASK_IRAM0;
-// static const uint32_t dcache_mask  = DPORT_PRO_DCACHE_MASK_DRAM1 | DPORT_PRO_DCACHE_MASK_DRAM0 |
-//         DPORT_PRO_DCACHE_MASK_DPORT | DPORT_PRO_DCACHE_MASK_DROM0;
-#endif
-=======
-
->>>>>>> c27fd32f
 static void IRAM_ATTR spi_flash_disable_cache(uint32_t cpuid, uint32_t* saved_state)
 {
 #if CONFIG_IDF_TARGET_ESP32
@@ -322,11 +306,8 @@
 
 static void IRAM_ATTR spi_flash_restore_cache(uint32_t cpuid, uint32_t saved_state)
 {
-<<<<<<< HEAD
 #if CONFIG_IDF_TARGET_ESP32
-=======
     const uint32_t cache_mask = DPORT_CACHE_GET_MASK(cpuid);
->>>>>>> c27fd32f
     if (cpuid == 0) {
         DPORT_SET_PERI_REG_BITS(DPORT_PRO_CACHE_CTRL_REG, 1, 1, DPORT_PRO_CACHE_ENABLE_S);
         DPORT_SET_PERI_REG_BITS(DPORT_PRO_CACHE_CTRL1_REG, cache_mask, saved_state, 0);
@@ -361,7 +342,6 @@
     return result;
 }
 
-<<<<<<< HEAD
 #if CONFIG_IDF_TARGET_ESP32S2BETA
 IRAM_ATTR void esp_config_instruction_cache_mode(void)
 {
@@ -630,13 +610,16 @@
 
 }
 #endif
-=======
+
 void IRAM_ATTR spi_flash_enable_cache(uint32_t cpuid)
 {
+#if CONFIG_IDF_TARGET_ESP32
     uint32_t cache_value = DPORT_CACHE_GET_VAL(cpuid);
     cache_value &= DPORT_CACHE_GET_MASK(cpuid);
 
     // Re-enable cache on this CPU
     spi_flash_restore_cache(cpuid, cache_value);
-}
->>>>>>> c27fd32f
+#else
+    spi_flash_restore_cache(0, 0); // TODO cache_value should be non-zero
+#endif
+}
